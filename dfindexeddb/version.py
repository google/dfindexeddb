--- conflicted
+++ resolved
@@ -14,11 +14,8 @@
 # limitations under the License.
 """Version information for dfIndexeddb."""
 
-<<<<<<< HEAD
+
 __version__ = "20240331a"
-=======
-__version__ = "20240331"
->>>>>>> e810c51e
 
 
 def GetVersion():
