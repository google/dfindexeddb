# -*- coding: utf-8 -*-
# Copyright 2024 Google LLC
#
# Licensed under the Apache License, Version 2.0 (the "License");
# you may not use this file except in compliance with the License.
# You may obtain a copy of the License at
#
#     https://www.apache.org/licenses/LICENSE-2.0
#
# Unless required by applicable law or agreed to in writing, software
# distributed under the License is distributed on an "AS IS" BASIS,
# WITHOUT WARRANTIES OR CONDITIONS OF ANY KIND, either express or implied.
# See the License for the specific language governing permissions and
# limitations under the License.
"""A CLI tool for dfindexeddb."""
import argparse
import dataclasses
import enum
from datetime import datetime
import json
import pathlib
import sys
import traceback

from dfindexeddb import errors
from dfindexeddb import version
from dfindexeddb.leveldb import record as leveldb_record
from dfindexeddb.indexeddb.chromium import record as chromium_record
from dfindexeddb.indexeddb.chromium import v8


_VALID_PRINTABLE_CHARACTERS = (
    ' abcdefghijklmnopqrstuvwxyzABCDEFGHIJKLMNOPQRSTUVWXYZ0123456789' +
    '!"#$%&\'()*+,-./:;<=>?@[\\]^_`{|}~.')


class Encoder(json.JSONEncoder):
  """A JSON encoder class for dfindexeddb fields."""
  def default(self, o):
    if dataclasses.is_dataclass(o):
      o_dict = dataclasses.asdict(o)
      return o_dict
    if isinstance(o, bytes):
      out = []
      for x in o:
        if chr(x) not in _VALID_PRINTABLE_CHARACTERS:
          out.append(f'\\x{x:02X}')
        else:
          out.append(chr(x))
      return ''.join(out)
    if isinstance(o, datetime):
      return o.isoformat()
    if isinstance(o, v8.Undefined):
      return "<undefined>"
    if isinstance(o, v8.Null):
      return "<null>"
    if isinstance(o, set):
      return list(o)
    if isinstance(o, v8.RegExp):
      return str(o)
    if isinstance(o, enum.Enum):
      return o.name
    return json.JSONEncoder.default(self, o)


def _Output(structure, output):
  """Helper method to output parsed structure to stdout."""
  if output == 'json':
    print(json.dumps(structure, indent=2, cls=Encoder))
  elif output == 'jsonl':
    print(json.dumps(structure, cls=Encoder))
  elif output == 'repr':
    print(structure)


def DbCommand(args):
  """The CLI for processing a directory as indexeddb."""
  if args.use_manifest:
    for db_record in leveldb_record.LevelDBRecord.FromManifest(args.source):
      record = db_record.record
      try:
        idb_record = chromium_record.IndexedDBRecord.FromLevelDBRecord(
            db_record)
      except(
          errors.ParserError,
          errors.DecoderError,
          NotImplementedError) as err:
        print((
            f'Error parsing Indexeddb record {record.__class__.__name__}: {err}'
            f' at offset {record.offset} in {db_record.path}'), file=sys.stderr)
        print(f'Traceback: {traceback.format_exc()}', file=sys.stderr)
        continue
      _Output(idb_record, output=args.output)
  else:
    for db_record in leveldb_record.LevelDBRecord.FromDir(args.source):
      record = db_record.record
      try:
        idb_record = chromium_record.IndexedDBRecord.FromLevelDBRecord(
            db_record)
      except(
          errors.ParserError,
          errors.DecoderError,
          NotImplementedError) as err:
        print((
            f'Error parsing Indexeddb record {record.__class__.__name__}: {err}'
            f' at offset {record.offset} in {db_record.path}'), file=sys.stderr)
        print(f'Traceback: {traceback.format_exc()}', file=sys.stderr)
        continue
      _Output(idb_record, output=args.output)


def LdbCommand(args):
  """The CLI for processing a leveldb table (.ldb) file as indexeddb."""
  for db_record in leveldb_record.LevelDBRecord.FromFile(args.source):
    record = db_record.record
    try:
      idb_record = chromium_record.IndexedDBRecord.FromLevelDBRecord(
          db_record)
    except(
        errors.ParserError,
        errors.DecoderError,
        NotImplementedError) as err:
      print(
          (f'Error parsing Indexeddb record {record.__class__.__name__}: {err} '
           f'at offset {record.offset} in {db_record.path}'), file=sys.stderr)
      print(f'Traceback: {traceback.format_exc()}', file=sys.stderr)
      continue
    _Output(idb_record, output=args.output)


def LogCommand(args):
  """The CLI for processing a leveldb log file as indexeddb."""
  for db_record in leveldb_record.LevelDBRecord.FromFile(args.source):
    record = db_record.record
    try:
      idb_record = chromium_record.IndexedDBRecord.FromLevelDBRecord(
          db_record)
    except(
        errors.ParserError,
        errors.DecoderError,
        NotImplementedError) as err:
      print(
          (f'Error parsing Indexeddb record {record.__class__.__name__}: {err} '
           f'at offset {record.offset} in {db_record.path}'), file=sys.stderr)
      print(f'Traceback: {traceback.format_exc()}', file=sys.stderr)
<<<<<<< HEAD
      continue
    _Output(idb_record, output=args.output)
=======
      print(f'Record: {record}', file=sys.stderr)
    _Output(db_record, output=args.output)
>>>>>>> 3fedb1b8


def App():
  """The CLI app entrypoint for dfindexeddb."""
  parser = argparse.ArgumentParser(
      prog='dfindexeddb',
      description='A cli tool for parsing indexeddb files',
      epilog=f'Version {version.GetVersion()}')

  subparsers = parser.add_subparsers()

  parser_db = subparsers.add_parser(
      'db', help='Parse a directory as indexeddb.')
  parser_db.add_argument(
      '-s', '--source', required=True, type=pathlib.Path,
      help='The source leveldb folder')
  parser_db.add_argument(
      '--use_manifest',
      action='store_true',
      help='Use manifest file to determine active/deleted records.')
  parser_db.add_argument(
      '-o',
      '--output',
      choices=[
          'json',
          'jsonl',
          'repr'],
      default='json',
      help='Output format.  Default is json')
  parser_db.set_defaults(func=DbCommand)

  parser_ldb = subparsers.add_parser(
      'ldb', help='Parse a ldb file as indexeddb.')
  parser_ldb.add_argument(
      '-s', '--source', required=True, type=pathlib.Path,
      help='The source .ldb file.')
  parser_ldb.add_argument(
      '-o',
      '--output',
      choices=[
          'json',
          'jsonl',
          'repr'],
      default='json',
      help='Output format.  Default is json')
  parser_ldb.set_defaults(func=LdbCommand)

  parser_log = subparsers.add_parser(
      'log', help='Parse a log file as indexeddb.')
  parser_log.add_argument(
      '-s', '--source', required=True, type=pathlib.Path,
      help='The source .log file.')
  parser_log.add_argument(
      '-o',
      '--output',
      choices=[
          'json',
          'jsonl',
          'repr'],
      default='json',
      help='Output format.  Default is json')
  parser_log.set_defaults(func=LogCommand)

  args = parser.parse_args()
  args.func(args)<|MERGE_RESOLUTION|>--- conflicted
+++ resolved
@@ -143,13 +143,8 @@
           (f'Error parsing Indexeddb record {record.__class__.__name__}: {err} '
            f'at offset {record.offset} in {db_record.path}'), file=sys.stderr)
       print(f'Traceback: {traceback.format_exc()}', file=sys.stderr)
-<<<<<<< HEAD
       continue
     _Output(idb_record, output=args.output)
-=======
-      print(f'Record: {record}', file=sys.stderr)
-    _Output(db_record, output=args.output)
->>>>>>> 3fedb1b8
 
 
 def App():
